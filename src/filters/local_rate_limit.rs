/*
 * Copyright 2020 Google LLC
 *
 * Licensed under the Apache License, Version 2.0 (the "License");
 * you may not use this file except in compliance with the License.
 * You may obtain a copy of the License at
 *
 *     http://www.apache.org/licenses/LICENSE-2.0
 *
 * Unless required by applicable law or agreed to in writing, software
 * distributed under the License is distributed on an "AS IS" BASIS,
 * WITHOUT WARRANTIES OR CONDITIONS OF ANY KIND, either express or implied.
 * See the License for the specific language governing permissions and
 * limitations under the License.
 */

mod metrics;

use std::convert::TryFrom;
use std::sync::atomic::{AtomicU64, AtomicUsize, Ordering};
use std::sync::Arc;
use std::time::Duration;

use serde::{Deserialize, Serialize};

use crate::{
    endpoint::EndpointAddress,
    filters::prelude::*,
    ttl_map::{Entry, TtlMap},
};

use metrics::Metrics;

crate::include_proto!("quilkin.extensions.filters.local_rate_limit.v1alpha1");
use self::quilkin::extensions::filters::local_rate_limit::v1alpha1::LocalRateLimit as ProtoConfig;

pub const NAME: &str = "quilkin.extensions.filters.local_rate_limit.v1alpha1.LocalRateLimit";

/// Creates a new factory for generating rate limiting filters.
pub fn factory() -> DynFilterFactory {
    Box::from(LocalRateLimitFactory::new())
}

// TODO: we should make these values configurable and transparent to the filter.
/// SESSION_TIMEOUT_SECONDS is the default session timeout.
pub const SESSION_TIMEOUT_SECONDS: Duration = Duration::from_secs(60);

/// SESSION_EXPIRY_POLL_INTERVAL is the default interval to check for expired sessions.
const SESSION_EXPIRY_POLL_INTERVAL: Duration = Duration::from_secs(60);

/// Bucket stores two atomics.
/// - A counter that tracks how many packets we've processed within a time window.
/// - A timestamp that stores the time we last reset the counter. It tracks
///   the start of the time window.
/// This allows us to have a simpler implementation for calculating token
/// exhaustion without needing a write lock in the common case. The downside
/// however is that since we're relying on two independent atomics, there is
/// in theory, a chance that we could allow a few packets through (i.e in-between
/// checking the counter and the timestamp). However, in practice this would be
/// quite rare and the number of such packets that do get through will likely be
/// insignificant (worse case scenario is ~N-1 stray packets where N is the
/// number of packet handling workers).
#[derive(Debug)]
struct Bucket {
    counter: Arc<AtomicUsize>,
    window_start_time_secs: Arc<AtomicU64>,
}

/// A filter that implements rate limiting on packets based on the token-bucket
/// algorithm.  Packets that violate the rate limit are dropped.  It only
/// applies rate limiting on packets received from a downstream connection (processed
/// through [`LocalRateLimit::read`]). Packets coming from upstream endpoints
/// flow through the filter untouched.
struct LocalRateLimit {
    /// Tracks rate limiting state per source address.
    state: TtlMap<Bucket>,
    /// Filter configuration.
    config: Config,
    /// metrics reporter for this filter.
    metrics: Metrics,
}

impl LocalRateLimit {
    /// new returns a new LocalRateLimit. It spawns a future in the background
    /// that periodically refills the rate limiter's tokens.
    fn new(config: Config, metrics: Metrics) -> Self {
        LocalRateLimit {
            state: TtlMap::new(SESSION_TIMEOUT_SECONDS, SESSION_EXPIRY_POLL_INTERVAL),
            config,
            metrics,
        }
    }

    /// acquire_token is called on behalf of every packet that is eligible
    /// for rate limiting. It returns whether there exists a token for the corresponding
    /// address in the current period - determining whether or not the packet
    /// should be forwarded or dropped.
    fn acquire_token(&self, address: &EndpointAddress) -> Option<()> {
        if self.config.max_packets == 0 {
            return None;
        }

        if let Some(bucket) = self.state.get(address) {
            let prev_count = bucket.value.counter.fetch_add(1, Ordering::Relaxed);

            let now_secs = self.state.now_relative_secs();
            let window_start_secs = bucket.value.window_start_time_secs.load(Ordering::Relaxed);

            let elapsed_secs = now_secs - window_start_secs;
            let start_new_window = elapsed_secs > self.config.period as u64;

            // Check if allowing this packet will put us over the maximum.
            if prev_count >= self.config.max_packets {
                // If so, then we can only allow the packet if the current time
                // window has ended.
                if !start_new_window {
                    return None;
                }
            }

            if start_new_window {
                // Current time window has ended, so we can reset the counter and
                // start a new time window instead.
                bucket.value.counter.store(1, Ordering::Relaxed);
                bucket
                    .value
                    .window_start_time_secs
                    .store(now_secs, Ordering::Relaxed);
            }

            return Some(());
        }

        match self.state.entry(address.clone()) {
            Entry::Occupied(entry) => {
                // It is possible that some other task has added the item since we
                // checked for it. If so, only increment the counter - no need to
                // update the window start time since the window has just started.
                let bucket = entry.get();
                bucket.value.counter.fetch_add(1, Ordering::Relaxed);
            }
            Entry::Vacant(entry) => {
                // New entry, set both the time stamp and
                let now_secs = self.state.now_relative_secs();
                entry.insert(Bucket {
                    counter: Arc::new(AtomicUsize::new(1)),
                    window_start_time_secs: Arc::new(AtomicU64::new(now_secs)),
                });
            }
        };

        Some(())
    }
}

impl Filter for LocalRateLimit {
    fn read(&self, ctx: ReadContext) -> Option<ReadResponse> {
        self.acquire_token(&ctx.from)
            .map(|()| ctx.into())
            .or_else(|| {
                self.metrics.packets_dropped_total.inc();
                None
            })
    }
}

/// Creates instances of [`LocalRateLimit`].
struct LocalRateLimitFactory {}

impl LocalRateLimitFactory {
    pub fn new() -> Self {
        LocalRateLimitFactory {}
    }
}

impl FilterFactory for LocalRateLimitFactory {
    fn name(&self) -> &'static str {
        NAME
    }

    fn create_filter(&self, args: CreateFilterArgs) -> Result<FilterInstance, Error> {
        let (config_json, config) = self
            .require_config(args.config)?
            .deserialize::<Config, ProtoConfig>(self.name())?;

        if config.period < 1 {
            Err(Error::FieldInvalid {
                field: "period".into(),
                reason: "value must be at least 1 second".into(),
            })
        } else {
            let filter = LocalRateLimit::new(config, Metrics::new(&args.metrics_registry)?);
            Ok(FilterInstance::new(
                config_json,
                Box::new(filter) as Box<dyn Filter>,
            ))
        }
    }
}

/// Config represents a [self]'s configuration.
#[derive(Serialize, Deserialize, Debug, PartialEq)]
pub struct Config {
    /// The maximum number of packets allowed to be forwarded by the rate
    /// limiter in a given duration.
    pub max_packets: usize,
    /// The duration in seconds during which max_packets applies. If none is provided, it
    /// defaults to one second.
    pub period: u32,
}

/// default value for [`Config::period`]
fn default_period() -> u32 {
    1
}

impl TryFrom<ProtoConfig> for Config {
    type Error = ConvertProtoConfigError;

    fn try_from(p: ProtoConfig) -> Result<Self, Self::Error> {
        Ok(Self {
            max_packets: p.max_packets as usize,
            period: p.period.unwrap_or_else(default_period),
        })
    }
}

#[cfg(test)]
mod tests {
    use std::{convert::TryFrom, net::Ipv4Addr, time::Duration};

    use prometheus::Registry;
    use tokio::time;

    use super::ProtoConfig;
    use crate::config::ConfigType;
    use crate::endpoint::{Endpoint, EndpointAddress, Endpoints};
    use crate::filters::local_rate_limit::LocalRateLimitFactory;
    use crate::filters::{
        local_rate_limit::{metrics::Metrics, Config, LocalRateLimit},
        CreateFilterArgs, Filter, FilterFactory, ReadContext,
    };
<<<<<<< HEAD
    use crate::test_utils::assert_write_no_change;
    use std::net::SocketAddr;
=======
    use crate::test_utils::{assert_write_no_change, logger};
>>>>>>> a04c9d1c

    fn rate_limiter(config: Config) -> LocalRateLimit {
        LocalRateLimit::new(config, Metrics::new(&Registry::default()).unwrap())
    }

    fn address_pair() -> (EndpointAddress, EndpointAddress) {
        (
            (Ipv4Addr::LOCALHOST, 8080).into(),
            (Ipv4Addr::LOCALHOST, 8081).into(),
        )
    }

    /// Send a packet to the filter and assert whether or not it was processed.
    fn read(r: &LocalRateLimit, address: &EndpointAddress, should_succeed: bool) {
        let endpoints =
            Endpoints::new(vec![Endpoint::new((Ipv4Addr::LOCALHOST, 8089).into())]).unwrap();

        let result = r.read(ReadContext::new(endpoints.into(), address.clone(), vec![9]));

        if should_succeed {
            assert_eq!(result.unwrap().contents, vec![9]);
        } else {
            assert!(result.is_none());
        }
    }

    #[tokio::test]
    async fn config_minimum_period() {
        let factory = LocalRateLimitFactory::new();
        let config = "
max_packets: 10
period: 0
";
        let err = factory
            .create_filter(CreateFilterArgs {
                config: Some(ConfigType::Static(&serde_yaml::from_str(config).unwrap())),
                metrics_registry: Default::default(),
            })
            .err()
            .unwrap();
        assert!(format!("{:?}", err).contains("value must be at least 1 second"));
    }

    #[test]
    fn convert_proto_config() {
        let test_cases = vec![
            (
                "should succeed when all valid values are provided",
                ProtoConfig {
                    max_packets: 10,
                    period: Some(2),
                },
                Some(Config {
                    max_packets: 10,
                    period: 2,
                }),
            ),
            (
                "should use correct default values",
                ProtoConfig {
                    max_packets: 10,
                    period: None,
                },
                Some(Config {
                    max_packets: 10,
                    period: 1,
                }),
            ),
        ];
        for (name, proto_config, expected) in test_cases {
            let result = Config::try_from(proto_config);
            assert_eq!(
                result.is_err(),
                expected.is_none(),
                "{}: error expectation does not match",
                name
            );
            if let Some(expected) = expected {
                assert_eq!(expected, result.unwrap(), "{}", name);
            }
        }
    }

    #[tokio::test]
    async fn initially_available_tokens() {
        // Test that we always start with the max number of tokens available.
        let r = rate_limiter(Config {
            max_packets: 3,
            period: 1,
        });

        let (address, _) = address_pair();

        read(&r, &address, true);
        read(&r, &address, true);
        read(&r, &address, true);
        read(&r, &address, false);
    }

    #[tokio::test]
    async fn filter_with_no_available_tokens() {
        let r = rate_limiter(Config {
            max_packets: 0,
            period: 1,
        });

        let (address, _) = address_pair();

        // Check that other routes are not affected.
        assert_write_no_change(&r);

        // Check that we're rate limited.
        read(&r, &address, false);
    }

    #[tokio::test]
    async fn rate_limit_reads_for_multiple_sources() {
        time::pause();

        let r = rate_limiter(Config {
            max_packets: 2,
            period: 1,
        });

        let (address1, address2) = address_pair();

        // Read until we exhaust tokens for both addresses.
        read(&r, &address1, true);
        read(&r, &address2, true);
        read(&r, &address1, true);
        read(&r, &address2, true);

        // Check that we've exhausted their tokens.
        read(&r, &address1, false);
        read(&r, &address2, false);
        read(&r, &address1, false);
        read(&r, &address2, false);

        // Advance time to refill tokens.
        time::advance(Duration::from_secs(2)).await;

        // Check that we are able to process packets again.
        read(&r, &address1, true);
        read(&r, &address2, true);
        read(&r, &address1, true);

        // Advance time to to the end of the current window.
        time::advance(Duration::from_secs(1)).await;

        // Only the second address should have tokens left.
        read(&r, &address1, false);
        read(&r, &address2, true);

        // Check that other routes are not affected.
        assert_write_no_change(&r);
    }

    #[tokio::test]
    async fn max_token_refills_is_never_exceeded_for_partially_filled_buckets() {
        // Check that if a token bucket isn't being used up, continuous
        // refills do not exceed the maximum number of tokens.
        time::pause();

        let r = rate_limiter(Config {
            max_packets: 2,
            period: 1,
        });

        let (address, _) = address_pair();

        // Acquire 1 token.
        read(&r, &address, true);

        // Advance to some time in the future after multiple token refills.
        time::advance(Duration::from_secs(10)).await;

        // Check that we still have the 2 tokens within a window.
        read(&r, &address, true);
        read(&r, &address, true);
        read(&r, &address, false);

        // Check that other routes are not affected.
        assert_write_no_change(&r);
    }
}<|MERGE_RESOLUTION|>--- conflicted
+++ resolved
@@ -240,12 +240,8 @@
         local_rate_limit::{metrics::Metrics, Config, LocalRateLimit},
         CreateFilterArgs, Filter, FilterFactory, ReadContext,
     };
-<<<<<<< HEAD
-    use crate::test_utils::assert_write_no_change;
-    use std::net::SocketAddr;
-=======
-    use crate::test_utils::{assert_write_no_change, logger};
->>>>>>> a04c9d1c
+    use crate::test_utils::{assert_write_no_change};
+
 
     fn rate_limiter(config: Config) -> LocalRateLimit {
         LocalRateLimit::new(config, Metrics::new(&Registry::default()).unwrap())
